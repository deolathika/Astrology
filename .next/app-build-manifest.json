{
  "pages": {
    "/astrology/page": [
      "static/chunks/webpack.js",
      "static/chunks/main-app.js",
      "static/chunks/app/astrology/page.js"
    ],
    "/layout": [
      "static/chunks/webpack.js",
      "static/chunks/main-app.js",
      "static/css/app/layout.css",
      "static/chunks/app/layout.js"
    ],
    "/about/page": [
      "static/chunks/webpack.js",
      "static/chunks/main-app.js",
      "static/chunks/app/about/page.js"
    ],
    "/page": [
      "static/chunks/webpack.js",
      "static/chunks/main-app.js",
      "static/chunks/app/page.js"
    ],
    "/welcome/page": [
      "static/chunks/webpack.js",
      "static/chunks/main-app.js",
      "static/chunks/app/welcome/page.js"
    ],
    "/personal-info/page": [
      "static/chunks/webpack.js",
      "static/chunks/main-app.js",
      "static/chunks/app/personal-info/page.js"
    ],
    "/_not-found/page": [
      "static/chunks/webpack.js",
      "static/chunks/main-app.js",
<<<<<<< HEAD
      "static/chunks/app/compatibility/page.js"
    ],
    "/_not-found/page": [
      "static/chunks/webpack.js",
      "static/chunks/main-app.js",
=======
>>>>>>> 08686068
      "static/chunks/app/_not-found/page.js"
    ]
  }
}<|MERGE_RESOLUTION|>--- conflicted
+++ resolved
@@ -34,14 +34,6 @@
     "/_not-found/page": [
       "static/chunks/webpack.js",
       "static/chunks/main-app.js",
-<<<<<<< HEAD
-      "static/chunks/app/compatibility/page.js"
-    ],
-    "/_not-found/page": [
-      "static/chunks/webpack.js",
-      "static/chunks/main-app.js",
-=======
->>>>>>> 08686068
       "static/chunks/app/_not-found/page.js"
     ]
   }
